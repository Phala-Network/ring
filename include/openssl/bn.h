/* Copyright (C) 1995-1997 Eric Young (eay@cryptsoft.com)
 * All rights reserved.
 *
 * This package is an SSL implementation written
 * by Eric Young (eay@cryptsoft.com).
 * The implementation was written so as to conform with Netscapes SSL.
 *
 * This library is free for commercial and non-commercial use as long as
 * the following conditions are aheared to.  The following conditions
 * apply to all code found in this distribution, be it the RC4, RSA,
 * lhash, DES, etc., code; not just the SSL code.  The SSL documentation
 * included with this distribution is covered by the same copyright terms
 * except that the holder is Tim Hudson (tjh@cryptsoft.com).
 *
 * Copyright remains Eric Young's, and as such any Copyright notices in
 * the code are not to be removed.
 * If this package is used in a product, Eric Young should be given attribution
 * as the author of the parts of the library used.
 * This can be in the form of a textual message at program startup or
 * in documentation (online or textual) provided with the package.
 *
 * Redistribution and use in source and binary forms, with or without
 * modification, are permitted provided that the following conditions
 * are met:
 * 1. Redistributions of source code must retain the copyright
 *    notice, this list of conditions and the following disclaimer.
 * 2. Redistributions in binary form must reproduce the above copyright
 *    notice, this list of conditions and the following disclaimer in the
 *    documentation and/or other materials provided with the distribution.
 * 3. All advertising materials mentioning features or use of this software
 *    must display the following acknowledgement:
 *    "This product includes cryptographic software written by
 *     Eric Young (eay@cryptsoft.com)"
 *    The word 'cryptographic' can be left out if the rouines from the library
 *    being used are not cryptographic related :-).
 * 4. If you include any Windows specific code (or a derivative thereof) from
 *    the apps directory (application code) you must include an acknowledgement:
 *    "This product includes software written by Tim Hudson (tjh@cryptsoft.com)"
 *
 * THIS SOFTWARE IS PROVIDED BY ERIC YOUNG ``AS IS'' AND
 * ANY EXPRESS OR IMPLIED WARRANTIES, INCLUDING, BUT NOT LIMITED TO, THE
 * IMPLIED WARRANTIES OF MERCHANTABILITY AND FITNESS FOR A PARTICULAR PURPOSE
 * ARE DISCLAIMED.  IN NO EVENT SHALL THE AUTHOR OR CONTRIBUTORS BE LIABLE
 * FOR ANY DIRECT, INDIRECT, INCIDENTAL, SPECIAL, EXEMPLARY, OR CONSEQUENTIAL
 * DAMAGES (INCLUDING, BUT NOT LIMITED TO, PROCUREMENT OF SUBSTITUTE GOODS
 * OR SERVICES; LOSS OF USE, DATA, OR PROFITS; OR BUSINESS INTERRUPTION)
 * HOWEVER CAUSED AND ON ANY THEORY OF LIABILITY, WHETHER IN CONTRACT, STRICT
 * LIABILITY, OR TORT (INCLUDING NEGLIGENCE OR OTHERWISE) ARISING IN ANY WAY
 * OUT OF THE USE OF THIS SOFTWARE, EVEN IF ADVISED OF THE POSSIBILITY OF
 * SUCH DAMAGE.
 *
 * The licence and distribution terms for any publically available version or
 * derivative of this code cannot be changed.  i.e. this code cannot simply be
 * copied and put under another distribution licence
 * [including the GNU Public Licence.]
 */
/* ====================================================================
 * Copyright (c) 1998-2006 The OpenSSL Project.  All rights reserved.
 *
 * Redistribution and use in source and binary forms, with or without
 * modification, are permitted provided that the following conditions
 * are met:
 *
 * 1. Redistributions of source code must retain the above copyright
 *    notice, this list of conditions and the following disclaimer.
 *
 * 2. Redistributions in binary form must reproduce the above copyright
 *    notice, this list of conditions and the following disclaimer in
 *    the documentation and/or other materials provided with the
 *    distribution.
 *
 * 3. All advertising materials mentioning features or use of this
 *    software must display the following acknowledgment:
 *    "This product includes software developed by the OpenSSL Project
 *    for use in the OpenSSL Toolkit. (http://www.openssl.org/)"
 *
 * 4. The names "OpenSSL Toolkit" and "OpenSSL Project" must not be used to
 *    endorse or promote products derived from this software without
 *    prior written permission. For written permission, please contact
 *    openssl-core@openssl.org.
 *
 * 5. Products derived from this software may not be called "OpenSSL"
 *    nor may "OpenSSL" appear in their names without prior written
 *    permission of the OpenSSL Project.
 *
 * 6. Redistributions of any form whatsoever must retain the following
 *    acknowledgment:
 *    "This product includes software developed by the OpenSSL Project
 *    for use in the OpenSSL Toolkit (http://www.openssl.org/)"
 *
 * THIS SOFTWARE IS PROVIDED BY THE OpenSSL PROJECT ``AS IS'' AND ANY
 * EXPRESSED OR IMPLIED WARRANTIES, INCLUDING, BUT NOT LIMITED TO, THE
 * IMPLIED WARRANTIES OF MERCHANTABILITY AND FITNESS FOR A PARTICULAR
 * PURPOSE ARE DISCLAIMED.  IN NO EVENT SHALL THE OpenSSL PROJECT OR
 * ITS CONTRIBUTORS BE LIABLE FOR ANY DIRECT, INDIRECT, INCIDENTAL,
 * SPECIAL, EXEMPLARY, OR CONSEQUENTIAL DAMAGES (INCLUDING, BUT
 * NOT LIMITED TO, PROCUREMENT OF SUBSTITUTE GOODS OR SERVICES;
 * LOSS OF USE, DATA, OR PROFITS; OR BUSINESS INTERRUPTION)
 * HOWEVER CAUSED AND ON ANY THEORY OF LIABILITY, WHETHER IN CONTRACT,
 * STRICT LIABILITY, OR TORT (INCLUDING NEGLIGENCE OR OTHERWISE)
 * ARISING IN ANY WAY OUT OF THE USE OF THIS SOFTWARE, EVEN IF ADVISED
 * OF THE POSSIBILITY OF SUCH DAMAGE.
 * ====================================================================
 *
 * This product includes cryptographic software written by Eric Young
 * (eay@cryptsoft.com).  This product includes software written by Tim
 * Hudson (tjh@cryptsoft.com).
 *
 */
/* ====================================================================
 * Copyright 2002 Sun Microsystems, Inc. ALL RIGHTS RESERVED.
 *
 * Portions of the attached software ("Contribution") are developed by
 * SUN MICROSYSTEMS, INC., and are contributed to the OpenSSL project.
 *
 * The Contribution is licensed pursuant to the Eric Young open source
 * license provided above.
 *
 * The binary polynomial arithmetic software is originally written by
 * Sheueling Chang Shantz and Douglas Stebila of Sun Microsystems
 * Laboratories. */

#ifndef OPENSSL_HEADER_BN_H
#define OPENSSL_HEADER_BN_H

#include <openssl/base.h>

#include <inttypes.h>  /* for PRIu64 and friends */

#if defined(__cplusplus)
extern "C" {
#endif


/* BN provides support for working with arbitary sized integers. For example,
 * although the largest integer supported by the compiler might be 64 bits, BN
 * will allow you to work with numbers until you run out of memory. */


/* BN_ULONG is the native word size when working with big integers.
 *
 * Note: on some platforms, inttypes.h does not define print format macros in
 * C++ unless |__STDC_FORMAT_MACROS| defined. As this is a public header, bn.h
 * does not define |__STDC_FORMAT_MACROS| itself. C++ source files which use the
 * FMT macros must define it externally. */
#if defined(OPENSSL_64_BIT)
#define BN_ULONG uint64_t
#define BN_BITS2 64
#define BN_DEC_FMT1	"%" PRIu64
#define BN_DEC_FMT2	"%019" PRIu64
#define BN_HEX_FMT1	"%" PRIx64
#elif defined(OPENSSL_32_BIT)
#define BN_ULONG uint32_t
#define BN_BITS2 32
#define BN_DEC_FMT1	"%" PRIu32
#define BN_DEC_FMT2	"%09" PRIu32
#define BN_HEX_FMT1	"%" PRIx32
#else
#error "Must define either OPENSSL_32_BIT or OPENSSL_64_BIT"
#endif


/* Allocation and freeing. */

/* BN_new creates a new, allocated BIGNUM and initialises it. */
OPENSSL_EXPORT BIGNUM *BN_new(void);

/* BN_init initialises a stack allocated |BIGNUM|. */
OPENSSL_EXPORT void BN_init(BIGNUM *bn);

/* BN_free frees the data referenced by |bn| and, if |bn| was originally
 * allocated on the heap, frees |bn| also. */
OPENSSL_EXPORT void BN_free(BIGNUM *bn);

/* BN_copy sets |dest| equal to |src| and returns |dest| or NULL on allocation
 * failure. */
OPENSSL_EXPORT BIGNUM *BN_copy(BIGNUM *dest, const BIGNUM *src);

/* BN_value_one returns a static BIGNUM with value 1. */
OPENSSL_EXPORT const BIGNUM *BN_value_one(void);


/* Basic functions. */

/* BN_num_bits returns the minimum number of bits needed to represent the
 * absolute value of |bn|. */
OPENSSL_EXPORT unsigned BN_num_bits(const BIGNUM *bn);

/* BN_num_bytes returns the minimum number of bytes needed to represent the
 * absolute value of |bn|. */
OPENSSL_EXPORT unsigned BN_num_bytes(const BIGNUM *bn);

/* BN_zero sets |bn| to zero. */
OPENSSL_EXPORT void BN_zero(BIGNUM *bn);

/* BN_one sets |bn| to one. It returns one on success or zero on allocation
 * failure. */
OPENSSL_EXPORT int BN_one(BIGNUM *bn);

/* BN_set_word sets |bn| to |value|. It returns one on success or zero on
 * allocation failure. */
OPENSSL_EXPORT int BN_set_word(BIGNUM *bn, BN_ULONG value);

/* BN_is_negative returns one if |bn| is negative and zero otherwise. */
OPENSSL_EXPORT int BN_is_negative(const BIGNUM *bn);

/* BN_get_flags returns |bn->flags| & |flags|. */
OPENSSL_EXPORT int BN_get_flags(const BIGNUM *bn, int flags);

/* BN_set_flags sets |flags| on |bn|. */
OPENSSL_EXPORT void BN_set_flags(BIGNUM *bn, int flags);


/* Conversion functions. */

/* BN_bin2bn sets |*ret| to the value of |len| bytes from |in|, interpreted as
 * a big-endian number, and returns |ret|. If |ret| is NULL then a fresh
 * |BIGNUM| is allocated and returned. It returns NULL on allocation
 * failure. */
OPENSSL_EXPORT BIGNUM *BN_bin2bn(const uint8_t *in, size_t len, BIGNUM *ret);

/* BN_bn2bin_padded serialises the absolute value of |in| to |out| as a
 * big-endian integer. The integer is padded with leading zeros up to size
 * |len|. If |len| is smaller than |BN_num_bytes|, the function fails and
 * returns 0. Otherwise, it returns 1. */
OPENSSL_EXPORT int BN_bn2bin_padded(uint8_t *out, size_t len, const BIGNUM *in);


/* Internal functions.
 *
 * These functions are useful for code that is doing low-level manipulations of
 * BIGNUM values. However, be sure that no other function in this file does
 * what you want before turning to these. */

/* bn_correct_top decrements |bn->top| until |bn->d[top-1]| is non-zero or
 * until |top| is zero. If |bn| is zero, |bn->neg| is set to zero. */
OPENSSL_EXPORT void bn_correct_top(BIGNUM *bn);

/* bn_wexpand ensures that |bn| has at least |words| works of space without
 * altering its value. It returns one on success or zero on allocation
 * failure. */
OPENSSL_EXPORT BIGNUM *bn_wexpand(BIGNUM *bn, size_t words);


/* BIGNUM pools.
 *
 * Certain BIGNUM operations need to use many temporary variables and
 * allocating and freeing them can be quite slow. Thus such opertions typically
 * take a |BN_CTX| parameter, which contains a pool of |BIGNUMs|. The |ctx|
 * argument to a public function may be NULL, in which case a local |BN_CTX|
 * will be created just for the lifetime of that call.
 *
 * A function must call |BN_CTX_start| first. Then, |BN_CTX_get| may be called
 * repeatedly to obtain temporary |BIGNUM|s. All |BN_CTX_get| calls must be made
 * before calling any other functions that use the |ctx| as an argument.
 *
 * Finally, |BN_CTX_end| must be called before returning from the function.
 * When |BN_CTX_end| is called, the |BIGNUM| pointers obtained from
 * |BN_CTX_get| become invalid. */

/* BN_CTX_new returns a new, empty BN_CTX or NULL on allocation failure. */
OPENSSL_EXPORT BN_CTX *BN_CTX_new(void);

/* BN_CTX_free frees all BIGNUMs contained in |ctx| and then frees |ctx|
 * itself. */
OPENSSL_EXPORT void BN_CTX_free(BN_CTX *ctx);

/* BN_CTX_start "pushes" a new entry onto the |ctx| stack and allows future
 * calls to |BN_CTX_get|. */
OPENSSL_EXPORT void BN_CTX_start(BN_CTX *ctx);

/* BN_CTX_get returns a new |BIGNUM|, or NULL on allocation failure. Once
 * |BN_CTX_get| has returned NULL, all future calls will also return NULL until
 * |BN_CTX_end| is called. */
OPENSSL_EXPORT BIGNUM *BN_CTX_get(BN_CTX *ctx);

/* BN_CTX_end invalidates all |BIGNUM|s returned from |BN_CTX_get| since the
 * matching |BN_CTX_start| call. */
OPENSSL_EXPORT void BN_CTX_end(BN_CTX *ctx);


/* Simple arithmetic */

/* BN_add sets |r| = |a| + |b|, where |r| may be the same pointer as either |a|
 * or |b|. It returns one on success and zero on allocation failure. */
OPENSSL_EXPORT int BN_add(BIGNUM *r, const BIGNUM *a, const BIGNUM *b);

/* BN_uadd sets |r| = |a| + |b|, where |a| and |b| are non-negative and |r| may
 * be the same pointer as either |a| or |b|. It returns one on success and zero
 * on allocation failure. */
OPENSSL_EXPORT int BN_uadd(BIGNUM *r, const BIGNUM *a, const BIGNUM *b);

/* BN_sub sets |r| = |a| - |b|, where |r| may be the same pointer as either |a|
 * or |b|. It returns one on success and zero on allocation failure. */
OPENSSL_EXPORT int BN_sub(BIGNUM *r, const BIGNUM *a, const BIGNUM *b);

/* BN_usub sets |r| = |a| - |b|, where |a| and |b| are non-negative integers,
 * |b| < |a| and |r| may be the same pointer as either |a| or |b|. It returns
 * one on success and zero on allocation failure. */
OPENSSL_EXPORT int BN_usub(BIGNUM *r, const BIGNUM *a, const BIGNUM *b);

/* BN_usub_unchecked is line |BN_usub| except it doesn't assert that the
 * preconditions are true. */
OPENSSL_EXPORT int BN_usub_unchecked(BIGNUM *r, const BIGNUM *a,
                                     const BIGNUM *b);

/* BN_mul sets |r| = |a| * |b|, where |r| may be the same pointer as |a| or
 * |b|. Returns one on success and zero otherwise. */
OPENSSL_EXPORT int BN_mul(BIGNUM *r, const BIGNUM *a, const BIGNUM *b,
                          BN_CTX *ctx);

/* BN_div divides |numerator| by |divisor| and places the result in |quotient|
 * and the remainder in |rem|. Either of |quotient| or |rem| may be NULL, in
 * which case the respective value is not returned. The result is rounded
 * towards zero; thus if |numerator| is negative, the remainder will be zero or
 * negative. It returns one on success or zero on error. */
OPENSSL_EXPORT int BN_div(BIGNUM *quotient, BIGNUM *rem,
                          const BIGNUM *numerator, const BIGNUM *divisor,
                          BN_CTX *ctx);


/* Comparison functions */

/* BN_cmp returns a value less than, equal to or greater than zero if |a| is
 * less than, equal to or greater than |b|, respectively. */
OPENSSL_EXPORT int BN_cmp(const BIGNUM *a, const BIGNUM *b);

/* BN_cmp_word is like |BN_cmp| except it takes its second argument as a
 * |BN_ULONG| instead of a |BIGNUM|. */
OPENSSL_EXPORT int BN_cmp_word(const BIGNUM *a, BN_ULONG b);

/* BN_ucmp returns a value less than, equal to or greater than zero if the
 * absolute value of |a| is less than, equal to or greater than the absolute
 * value of |b|, respectively. */
OPENSSL_EXPORT int BN_ucmp(const BIGNUM *a, const BIGNUM *b);

/* BN_abs_is_word returns one if the absolute value of |bn| equals |w| and zero
 * otherwise. */
OPENSSL_EXPORT int BN_abs_is_word(const BIGNUM *bn, BN_ULONG w);

/* BN_is_zero returns one if |bn| is zero and zero otherwise. */
OPENSSL_EXPORT int BN_is_zero(const BIGNUM *bn);

/* BN_is_one returns one if |bn| equals one and zero otherwise. */
OPENSSL_EXPORT int BN_is_one(const BIGNUM *bn);

/* BN_is_odd returns one if |bn| is odd and zero otherwise. */
OPENSSL_EXPORT int BN_is_odd(const BIGNUM *bn);


/* Bitwise operations. */

/* BN_lshift sets |r| equal to |a| << n. The |a| and |r| arguments may be the
 * same |BIGNUM|. It returns one on success and zero on allocation failure. */
OPENSSL_EXPORT int BN_lshift(BIGNUM *r, const BIGNUM *a, int n);

/* BN_lshift1 sets |r| equal to |a| << 1, where |r| and |a| may be the same
 * pointer. It returns one on success and zero on allocation failure. */
OPENSSL_EXPORT int BN_lshift1(BIGNUM *r, const BIGNUM *a);

/* BN_rshift sets |r| equal to |a| >> n, where |r| and |a| may be the same
 * pointer. It returns one on success and zero on allocation failure. */
OPENSSL_EXPORT int BN_rshift(BIGNUM *r, const BIGNUM *a, int n);

/* BN_rshift1 sets |r| equal to |a| >> 1, where |r| and |a| may be the same
 * pointer. It returns one on success and zero on allocation failure. */
OPENSSL_EXPORT int BN_rshift1(BIGNUM *r, const BIGNUM *a);

/* BN_set_bit sets the |n|th, least-significant bit in |a|. For example, if |a|
 * is 2 then setting bit zero will make it 3. It returns one on success or zero
 * on allocation failure. */
OPENSSL_EXPORT int BN_set_bit(BIGNUM *a, int n);

/* BN_is_bit_set returns the value of the |n|th, least-significant bit in |a|,
 * or zero if the bit doesn't exist. */
OPENSSL_EXPORT int BN_is_bit_set(const BIGNUM *a, int n);


/* Modulo arithmetic. */

/* BN_mod is a helper macro that calls |BN_div| and discards the quotient. */
#define BN_mod(rem, numerator, divisor, ctx) \
  BN_div(NULL, (rem), (numerator), (divisor), (ctx))

/* BN_nnmod is a non-negative modulo function. It acts like |BN_mod|, but 0 <=
 * |rem| < |divisor| is always true. It returns one on success and zero on
 * error. */
OPENSSL_EXPORT int BN_nnmod(BIGNUM *rem, const BIGNUM *numerator,
                            const BIGNUM *divisor, BN_CTX *ctx);

/* BN_mod_sub_quick acts like |BN_mod_sub| but requires that |a| and |b| be
 * non-negative and less than |m|. */
OPENSSL_EXPORT int BN_mod_sub_quick(BIGNUM *r, const BIGNUM *a, const BIGNUM *b,
                                    const BIGNUM *m);


/* Random and prime number generation. */

/* BN_rand sets |rnd| to a random number of length |bits|. If |top| is zero, the
 * most-significant bit, if any, will be set. If |top| is one, the two most
 * significant bits, if any, will be set.
 *
 * If |top| is -1 then no extra action will be taken and |BN_num_bits(rnd)| may
 * not equal |bits| if the most significant bits randomly ended up as zeros.
 *
 * If |bottom| is non-zero, the least-significant bit, if any, will be set. The
 * function returns one on success or zero otherwise. */
OPENSSL_EXPORT int BN_rand(BIGNUM *rnd, int bits, int top, int bottom,
                           RAND *rng);

/* BN_rand_range_ex sets |rnd| to a random value in
 * [min_inclusive..max_exclusive). It returns one on success and zero
 * otherwise. */
OPENSSL_EXPORT int BN_rand_range_ex(BIGNUM *r, BN_ULONG min_inclusive,
                                    const BIGNUM *max_exclusive, RAND *rng);


/* Number theory functions */

/* BN_mod_inverse_vartime sets |out| equal to |a|^-1, mod |n|. If |out| is
 * NULL, a fresh BIGNUM is allocated. It returns the result or NULL on error.
 *
 * This function shouldn't be used for secret values; use
 * |BN_mod_inverse_blinded| instead. Or, if |n| is guaranteed to be prime, use
 * |BN_mod_exp_mont_consttime(out, a, m_minus_2, m, ctx, m_mont)|, taking
 * advantage of Fermat's Little Theorem. */
OPENSSL_EXPORT BIGNUM *BN_mod_inverse_vartime(BIGNUM *out, const BIGNUM *a,
                                              const BIGNUM *n, BN_CTX *ctx);

/* BN_mod_inverse_blinded sets |out| equal to |a|^-1, mod |n|, where |n| is the
 * Montgomery modulus for |mont|. |a| must be non-negative and must be less
 * than |n|. |n| must be greater than 1. |a| is blinded (masked by a random
 * value) to protect it against side-channel attacks. |BN_mod_inverse_blinded|
 * may or may not ignore the |BN_FLG_CONSTTIME| flag on any/all of its inputs.
 * It returns one on success or zero on failure. On failure, if the failure was
 * caused by |a| having no inverse mod |n| then |*out_no_inverse| will be set
 * to one; otherwise it will be set to zero. */
int BN_mod_inverse_blinded(BIGNUM *out, int *out_no_inverse, const BIGNUM *a,
                           const BN_MONT_CTX *mont, RAND *rng, BN_CTX *ctx);


/* Montgomery arithmetic. */

/* BN_MONT_CTX contains the precomputed values needed to work in a specific
 * Montgomery domain. */

/* BN_MONT_CTX_new returns a fresh BN_MONT_CTX or NULL on allocation failure. */
OPENSSL_EXPORT BN_MONT_CTX *BN_MONT_CTX_new(void);

/* BN_MONT_CTX_free frees memory associated with |mont|. */
OPENSSL_EXPORT void BN_MONT_CTX_free(BN_MONT_CTX *mont);

/* BN_MONT_CTX_set sets up a Montgomery context given the modulus, |mod|. It
 * returns one on success and zero on error. */
OPENSSL_EXPORT int BN_MONT_CTX_set(BN_MONT_CTX *mont, const BIGNUM *mod,
                                   BN_CTX *ctx);

<<<<<<< HEAD
/* BN_to_montgomery sets |ret| equal to |a| in the Montgomery domain. It
 * returns one on success and zero on error. */
=======
/* BN_MONT_CTX_set_locked takes |lock| and checks whether |*pmont| is NULL. If
 * so, it creates a new |BN_MONT_CTX| and sets the modulus for it to |mod|. It
 * then stores it as |*pmont|. It returns one on success and zero on error.
 *
 * If |*pmont| is already non-NULL then it does nothing and returns one. */
int BN_MONT_CTX_set_locked(BN_MONT_CTX **pmont, CRYPTO_MUTEX *lock,
                           const BIGNUM *mod, BN_CTX *bn_ctx);

/* BN_to_montgomery sets |ret| equal to |a| in the Montgomery domain. |a| is
 * assumed to be in the range [0, n), where |n| is the Montgomery modulus. It
 * returns one on success or zero on error. */
>>>>>>> 78f84f4e
OPENSSL_EXPORT int BN_to_montgomery(BIGNUM *ret, const BIGNUM *a,
                                    const BN_MONT_CTX *mont, BN_CTX *ctx);

/* BN_from_montgomery sets |ret| equal to |a| * R^-1, i.e. translates values out
 * of the Montgomery domain. |a| is assumed to be in the range [0, n), where |n|
 * is the Montgomery modulus. It returns one on success or zero on error. */
OPENSSL_EXPORT int BN_from_montgomery(BIGNUM *ret, const BIGNUM *a,
                                      const BN_MONT_CTX *mont, BN_CTX *ctx);

/* BN_mod_mul_montgomery set |r| equal to |a| * |b|, in the Montgomery domain.
 * Both |a| and |b| must already be in the Montgomery domain (by
 * |BN_to_montgomery|). In particular, |a| and |b| are assumed to be in the
 * range [0, n), where |n| is the Montgomery modulus. It returns one on success
 * or zero on error. */
OPENSSL_EXPORT int BN_mod_mul_montgomery(BIGNUM *r, const BIGNUM *a,
                                         const BIGNUM *b,
                                         const BN_MONT_CTX *mont, BN_CTX *ctx);

/* BN_reduce_montgomery returns |a % n|, where |n| is |mod_mont->N|, in
 * constant-ish time using Montgomery reduction. It must be the case that
 * |0 < a < n**2|. It returns one on success or zero on error. */
int BN_reduce_montgomery(BIGNUM *r, const BIGNUM *a,
                         const BN_MONT_CTX *mod_mont, BN_CTX *ctx);


/* Exponentiation. */

OPENSSL_EXPORT int BN_mod_exp_mont_vartime(BIGNUM *r, const BIGNUM *a,
                                           const BIGNUM *p, const BIGNUM *m,
                                           BN_CTX *ctx,
                                           const BN_MONT_CTX *mont);

OPENSSL_EXPORT int BN_mod_exp_mont_consttime(BIGNUM *rr, const BIGNUM *a,
                                             const BIGNUM *p, const BIGNUM *m,
                                             BN_CTX *ctx,
                                             const BN_MONT_CTX *mont);


/* Private functions */

struct bignum_st {
  BN_ULONG *d; /* Pointer to an array of 'BN_BITS2' bit chunks in little-endian
                  order. */
  int top;   /* Index of last used element in |d|, plus one. */
  int dmax;  /* Size of |d|, in words. */
  int neg;   /* one if the number is negative */
  int flags; /* bitmask of BN_FLG_* values */
};

struct bn_mont_ctx_st {
  BIGNUM RR; /* used to convert to montgomery form */
  BIGNUM N;  /* The modulus */

  /* Least significant word(s) of the "magic" Montgomery constant. When
   * |BN_MONT_CTX_N0_LIMBS == 1|, n0[1] is probably unused, however it is safer
   * to always use two elements just in case any code from another OpenSSL
   * variant that assumes |n0| has two elements is imported. */
  BN_ULONG n0[2];
};

OPENSSL_EXPORT unsigned BN_num_bits_word(BN_ULONG l);

#define BN_FLG_MALLOCED 0x01
#define BN_FLG_STATIC_DATA 0x02
/* avoid leaking exponent information through timing, BN_mod_exp_mont() will
 * call BN_mod_exp_mont_consttime, BN_div() will call BN_div_no_branch,
 * BN_mod_inverse() will call BN_mod_inverse_no_branch. */
#define BN_FLG_CONSTTIME 0x04


#if defined(__cplusplus)
}  /* extern C */
#endif

#define BN_R_ARG2_LT_ARG3 100
#define BN_R_BAD_RECIPROCAL 101
#define BN_R_BIGNUM_TOO_LONG 102
#define BN_R_BITS_TOO_SMALL 103
#define BN_R_CALLED_WITH_EVEN_MODULUS 104
#define BN_R_DIV_BY_ZERO 105
#define BN_R_EXPAND_ON_STATIC_BIGNUM_DATA 106
#define BN_R_INPUT_NOT_REDUCED 107
#define BN_R_INVALID_RANGE 108
#define BN_R_NEGATIVE_NUMBER 109
#define BN_R_NOT_A_SQUARE 110
#define BN_R_NOT_INITIALIZED 111
#define BN_R_NO_INVERSE 112
#define BN_R_PRIVATE_KEY_TOO_LARGE 113
#define BN_R_P_IS_NOT_PRIME 114
#define BN_R_TOO_MANY_ITERATIONS 115
#define BN_R_TOO_MANY_TEMPORARY_VARIABLES 116
#define BN_R_BAD_ENCODING 117
#define BN_R_ENCODE_ERROR 118

#endif  /* OPENSSL_HEADER_BN_H */<|MERGE_RESOLUTION|>--- conflicted
+++ resolved
@@ -455,22 +455,9 @@
 OPENSSL_EXPORT int BN_MONT_CTX_set(BN_MONT_CTX *mont, const BIGNUM *mod,
                                    BN_CTX *ctx);
 
-<<<<<<< HEAD
-/* BN_to_montgomery sets |ret| equal to |a| in the Montgomery domain. It
- * returns one on success and zero on error. */
-=======
-/* BN_MONT_CTX_set_locked takes |lock| and checks whether |*pmont| is NULL. If
- * so, it creates a new |BN_MONT_CTX| and sets the modulus for it to |mod|. It
- * then stores it as |*pmont|. It returns one on success and zero on error.
- *
- * If |*pmont| is already non-NULL then it does nothing and returns one. */
-int BN_MONT_CTX_set_locked(BN_MONT_CTX **pmont, CRYPTO_MUTEX *lock,
-                           const BIGNUM *mod, BN_CTX *bn_ctx);
-
 /* BN_to_montgomery sets |ret| equal to |a| in the Montgomery domain. |a| is
  * assumed to be in the range [0, n), where |n| is the Montgomery modulus. It
  * returns one on success or zero on error. */
->>>>>>> 78f84f4e
 OPENSSL_EXPORT int BN_to_montgomery(BIGNUM *ret, const BIGNUM *a,
                                     const BN_MONT_CTX *mont, BN_CTX *ctx);
 
@@ -489,9 +476,9 @@
                                          const BIGNUM *b,
                                          const BN_MONT_CTX *mont, BN_CTX *ctx);
 
-/* BN_reduce_montgomery returns |a % n|, where |n| is |mod_mont->N|, in
- * constant-ish time using Montgomery reduction. It must be the case that
- * |0 < a < n**2|. It returns one on success or zero on error. */
+/* BN_reduce_montgomery returns |a % n| in constant-ish time using Montgomery
+ * reduction. |a| is assumed to be in the range [0, n**2), where |n| is the
+ * Montgomery modulus. It returns one on success or zero on error. */
 int BN_reduce_montgomery(BIGNUM *r, const BIGNUM *a,
                          const BN_MONT_CTX *mod_mont, BN_CTX *ctx);
 
